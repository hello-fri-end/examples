cmake_minimum_required(VERSION 2.6)
project(models C CXX)

# First, define all the compilation options.
# We default to debugging mode for developers.
option(FORCE_CXX11
    "Don't check that the compiler supports C++11, just assume it.  Make sure to specify any necessary flag to enable C++11 as part of CXXFLAGS."
    OFF)

# If we are not forcing C++11 support, check that the compiler supports C++11
# and enable it.
if (NOT FORCE_CXX11)
  include(CMake/CXX11.cmake)
  check_for_cxx11_compiler(HAS_CXX11)

  if(NOT HAS_CXX11)
    message(FATAL_ERROR "No C++11 compiler available!")
  endif()
  enable_cxx11()
endif ()

# Include modules in the CMake directory.
set(CMAKE_MODULE_PATH ${CMAKE_MODULE_PATH} "${CMAKE_SOURCE_DIR}/CMake")
set(CMAKE_MODULE_PATH ${CMAKE_MODULE_PATH} "${CMAKE_SOURCE_DIR}/cmake/modules/")

# Set the CFLAGS and CXXFLAGS.
# Set the CFLAGS and CXXFLAGS depending on the options the user specified.
# Only GCC-like compilers support -Wextra, and other compilers give tons of
# output for -Wall, so only -Wall and -Wextra on GCC.
if(CMAKE_COMPILER_IS_GNUCC OR "${CMAKE_CXX_COMPILER_ID}" STREQUAL "Clang")
  set(CMAKE_CXX_FLAGS "${CMAKE_CXX_FLAGS} -O0 -Wall -Wextra -ftemplate-depth=1000")
  set(CMAKE_C_FLAGS "${CMAKE_C_FLAGS} -Wall -Wextra")
endif()

# If using clang, we have to link against libc++ depending on the
# OS (at least on some systems). Further, gcc sometimes optimizes calls to
# math.h functions, making -lm unnecessary with gcc, but it may still be
# necessary with clang.
if("${CMAKE_CXX_COMPILER_ID}" STREQUAL "Clang")
  IF (APPLE)
    # detect OS X version. Use '/usr/bin/sw_vers -productVersion' to
    # extract V from '10.V.x'.)
    EXEC_PROGRAM(/usr/bin/sw_vers ARGS
        -productVersion OUTPUT_VARIABLE MACOSX_VERSION_RAW)
    string(REGEX REPLACE
        "10\\.([0-9]+).*" "\\1"
        MACOSX_VERSION
        "${MACOSX_VERSION_RAW}")

     # OSX Lion (10.7) and OS X Mountain Lion (10.8) doesn't automatically
     # select the right stdlib.
    if(${MACOSX_VERSION} LESS 9)
      set(CMAKE_CXX_FLAGS "${CMAKE_CXX_FLAGS} -stdlib=libc++")
     endif(${MACOSX_VERSION} LESS 9)
  endif(APPLE)
endif("${CMAKE_CXX_COMPILER_ID}" STREQUAL "Clang")

# Now, find the libraries we need to compile against.  Several variables can be
# set to manually specify the directory in which each of these libraries
# resides.
#   ARMADILLO_LIBRARY - location of libarmadillo.so / armadillo.lib
#   ARMADILLO_INCLUDE_DIR - directory containing <armadillo>
#   ARMADILLO_INCLUDE_DIRS - directories necessary for Armadillo includes
#   MLPACK_INCLUDE_DIR - include directory for mlpack
#   MLPACK_LIBRARY - library directory for mlpack

find_package(Armadillo 4.200.0 REQUIRED)

# If Armadillo was compiled without ARMA_64BIT_WORD and we are on a 64-bit
# system (where size_t will be 64 bits), suggest to the user that they should
# compile Armadillo with 64-bit words.  Note that with Armadillo 5.000.0 and
# newer, ARMA_64BIT_WORD is enabled by default.
if(CMAKE_SIZEOF_VOID_P EQUAL 8)
  # Check the version, to see if ARMA_64BIT_WORD is enabled by default.
  set(ARMA_HAS_64BIT_WORD 0)
  if(NOT (${ARMADILLO_VERSION_MAJOR} LESS 5))
    set(ARMA_HAS_64BIT_WORD 1)
  else()
    # Can we open the configuration file?  If not, issue a warning.
    if(NOT EXISTS "${ARMADILLO_INCLUDE_DIR}/armadillo_bits/config.hpp")
      message(WARNING "Armadillo configuration file "
          "(${ARMADILLO_INCLUDE_DIR}/armadillo_bits/config.hpp) does not exist!")
    else()
      # We are on a 64-bit system.  Does Armadillo have ARMA_64BIT_WORD enabled?
      file(READ "${ARMADILLO_INCLUDE_DIR}/armadillo_bits/config.hpp" ARMA_CONFIG)
      string(REGEX MATCH
          "[\r\n][ ]*#define ARMA_64BIT_WORD"
          ARMA_HAS_64BIT_WORD_PRE
          "${ARMA_CONFIG}")

      string(LENGTH "${ARMA_HAS_64BIT_WORD_PRE}" ARMA_HAS_64BIT_WORD)
    endif()
  endif()

  if(ARMA_HAS_64BIT_WORD EQUAL 0)
    message(WARNING "This is a 64-bit system, but Armadillo was compiled "
        "without 64-bit index support.  Consider recompiling Armadillo with "
        "ARMA_64BIT_WORD to enable 64-bit indices (large matrix support). "
        "mlpack will still work without ARMA_64BIT_WORD defined, but will not "
        "scale to matrices with more than 4 billion elements.")
  endif()
else()
  # If we are on a 32-bit system, we must manually specify the size of the word
  # to be 32 bits, since otherwise Armadillo will produce a warning that it is
  # disabling 64-bit support.
  if (CMAKE_SIZEOF_VOID_P EQUAL 4)
    add_definitions(-DARMA_32BIT_WORD)
  endif ()
endif()

# On Windows, Armadillo should be using LAPACK and BLAS but we still need to
# link against it.  We don't want to use the FindLAPACK or FindBLAS modules
# because then we are required to have a FORTRAN compiler (argh!) so we will try
# and find LAPACK and BLAS ourselves, using a slightly modified variant of the
# script Armadillo uses to find these.
if (WIN32)
  find_library(LAPACK_LIBRARY
      NAMES lapack liblapack lapack_win32_MT lapack_win32
      PATHS "C:/Program Files/Armadillo"
      PATH_SUFFIXES "examples/lib_win32/")

  if (NOT LAPACK_LIBRARY)
    message(FATAL_ERROR "Cannot find LAPACK library (.lib)!")
  endif ()

  find_library(BLAS_LIBRARY
      NAMES blas libblas blas_win32_MT blas_win32
      PATHS "C:/Program Files/Armadillo"
      PATH_SUFFIXES "examples/lib_win32/")

  if (NOT BLAS_LIBRARY)
    message(FATAL_ERROR "Cannot find BLAS library (.lib)!")
  endif ()

  # Piggyback LAPACK and BLAS linking into Armadillo link.
  set(ARMADILLO_LIBRARIES
       ${ARMADILLO_LIBRARIES} ${BLAS_LIBRARY} ${LAPACK_LIBRARY})
endif ()

find_package(MLPACK REQUIRED)

# Unfortunately this configuration variable is necessary and will need to be
# updated as time goes on and new versions are released.
set(Boost_ADDITIONAL_VERSIONS
  "1.49.0" "1.50.0" "1.51.0" "1.52.0" "1.53.0" "1.54.0" "1.55.0")
find_package(Boost 1.49
    COMPONENTS
      program_options
      unit_test_framework
      serialization
    REQUIRED
)

# In Visual Studio, automatic linking is performed, so we don't need to worry
# about it.  Clear the list of libraries to link against and let Visual Studio
# handle it.
if (MSVC)
  link_directories(${Boost_LIBRARY_DIRS})
  set(Boost_LIBRARIES "")
endif ()

link_directories(${Boost_LIBRARY_DIRS})

# Include directories for the previous dependencies.
set(MODELS_INCLUDE_DIRS ${MLPACK_INCLUDE_DIR}
                        ${ARMADILLO_INCLUDE_DIR}
                        ${Boost_INCLUDE_DIRS})
set(MODELS_LIBRARIES ${MLPACK_LIBRARY}
                     ${ARMADILLO_LIBRARIES}
                     ${Boost_LIBRARIES})

include_directories(${MODELS_INCLUDE_DIRS})

# In Visual Studio, automatic linking is performed, so we don't need to worry
# about it.  Clear the list of libraries to link against and let Visual Studio
# handle it.
if (MSVC)
  set(MODELS_LIBRARIES "")
endif ()

set(CMAKE_RUNTIME_OUTPUT_DIRECTORY ${CMAKE_BINARY_DIR}/bin/)

# Recurse into each model.
set(DIRS
  # Model directories.
  Kaggle/DigitRecognizer
<<<<<<< HEAD
  Kaggle/DigitRecognizerBatchNorm
)
=======
  Kaggle/DigitRecognizerCNN
  )
>>>>>>> a65db494

foreach(dir ${DIRS})
  add_subdirectory(${dir})
endforeach()<|MERGE_RESOLUTION|>--- conflicted
+++ resolved
@@ -184,13 +184,9 @@
 set(DIRS
   # Model directories.
   Kaggle/DigitRecognizer
-<<<<<<< HEAD
   Kaggle/DigitRecognizerBatchNorm
+  Kaggle/DigitRecognizerCNN
 )
-=======
-  Kaggle/DigitRecognizerCNN
-  )
->>>>>>> a65db494
 
 foreach(dir ${DIRS})
   add_subdirectory(${dir})
